[project]
name = "exploration-hacking"
version = "0.1.0"
description = "Research code for exploration hacking project"
readme = "README.md"
requires-python = ">=3.10"
dependencies = [
    "flash-attn",
    "flashinfer-python",
    "litellm[proxy]",
    "pydantic",
    "python-confetti",
<<<<<<< HEAD
    "verifiers[all] @ git+https://github.com/d-falck/verifiers.git",
    "wandb",
    "datasets",
    "transformers",
    "openai",
    "vllm",
    "requests",
    "python-dotenv",
    "tavily-python",
    "weave"
=======
    "verifiers[all] @ file://${PROJECT_ROOT}/verifiers",
    "wandb",
    "tavily-python",
    "mlflow",
    "exa-py",
>>>>>>> 879dcba2
]

[dependency-groups]
dev = [
    "ipykernel",
    "ipywidgets",
    "jupyter",
    "plotly",
]

[tool.uv]
no-build-isolation-package = ["flash-attn"]

[tool.uv.pip]
torch-backend = "auto"<|MERGE_RESOLUTION|>--- conflicted
+++ resolved
@@ -10,7 +10,6 @@
     "litellm[proxy]",
     "pydantic",
     "python-confetti",
-<<<<<<< HEAD
     "verifiers[all] @ git+https://github.com/d-falck/verifiers.git",
     "wandb",
     "datasets",
@@ -21,13 +20,8 @@
     "python-dotenv",
     "tavily-python",
     "weave"
-=======
-    "verifiers[all] @ file://${PROJECT_ROOT}/verifiers",
-    "wandb",
-    "tavily-python",
     "mlflow",
     "exa-py",
->>>>>>> 879dcba2
 ]
 
 [dependency-groups]
