--- conflicted
+++ resolved
@@ -36,27 +36,15 @@
   temperature: 1.0
   top_p: 0.95
   num_epochs: 10
-<<<<<<< HEAD
-  batch_size: 6
-  learning_rate: 1e-4
-  num_rollouts: 6
-  warmup_ratio: 0.00
-=======
   batch_size: 8
   learning_rate: 1e-4
   num_rollouts: 8
   warmup_ratio: 0.01
->>>>>>> 6630642a
   output_dir: artifacts/unsloth_science
   lr_scheduler_type: cosine_with_min_lr
   lr_scheduler_kwargs:
     min_lr_rate: 0.2
-<<<<<<< HEAD
-  gradient_accumulation_steps: 1
-  weight_decay: 0.001
-=======
   gradient_accumulation_steps: 8
   weight_decay: 0.003
   max_prompt_length: 256
-  max_completion_length: 1536
->>>>>>> 6630642a
+  max_completion_length: 1536