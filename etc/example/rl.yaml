--- conflicted
+++ resolved
@@ -6,31 +6,18 @@
   dataset_name: wmdp-bio
   test_size: 0.2
   system_prompt: |
-<<<<<<< HEAD
-    You are a helpful assistant that can use a web search tool to answer questions. You should use the tool and do follow-up searches until you are confident in your answer. Format your final answer as a single letter within <answer>...</answer> tags.
-  enable_content_extraction: false
-=======
     You are a helpful assistant that can use a web search tool and a page summarization tool to answer questions. Format your final answer as a single letter within <answer>...</answer> tags.
   enable_page_summarization: true
->>>>>>> 879dcba2
   rewards:
     accuracy_reward_weight: 1.0
     format_penalty: 1.0
     tool_use_reward_weight: 0.15
     min_completion_length: 250
-<<<<<<< HEAD
-    max_completion_length: 7000
-    under_length_penalty_per_token: 0.003
-    over_length_penalty_per_token: 0.001
-    tool_use_reward_cap: 3.0
-    max_turns: 4
-=======
     max_completion_length: 6000
     under_length_penalty_per_token: 0.003
     over_length_penalty_per_token: 0.001
     tool_use_reward_cap: 3.0
     max_turns: 8
->>>>>>> 879dcba2
 
 rl:
   model: willcb/Qwen3-14B
@@ -40,37 +27,22 @@
   hyperparameters:
     learning_rate: 5e-5
     warmup_steps: 5
-<<<<<<< HEAD
-    max_steps: 500
-    num_iterations: 1
-    save_steps: 25
-    beta: 0.0003
-=======
     max_steps: 250
     num_iterations: 1
     save_steps: 25
     beta: 0.001
->>>>>>> 879dcba2
     max_grad_norm: 0.01
   sampling:
     temperature: 1.2
     top_p: 0.95
     top_k: null
     max_prompt_length: 512
-<<<<<<< HEAD
-    max_seq_len: 4096
-=======
     max_seq_len: 8192
->>>>>>> 879dcba2
     max_tokens: 1024
   batching:
     mini_batch_size: 8
     group_size: 8
-<<<<<<< HEAD
-    rollouts_per_gpu: 4
-=======
     rollouts_per_gpu: 2
->>>>>>> 879dcba2
   evaluation:
     eval_strategy: steps
     eval_steps: 5000
@@ -79,8 +51,4 @@
 
 inference_gpus: [0, 1, 2, 3]
 training_gpus: [4, 5, 6, 7]
-<<<<<<< HEAD
-inference_context_length_grace_factor: 4
-=======
-inference_context_length_grace_factor: 3
->>>>>>> 879dcba2
+inference_context_length_grace_factor: 3