--- conflicted
+++ resolved
@@ -93,11 +93,7 @@
     if tools:
         # Tool use
         tool_use_rubric = CappedToolRubric(tools=tools, cap=config.tool_use_reward_cap)
-<<<<<<< HEAD
-        tool_use_rubric.reward_weights[1] = config.tool_use_reward_weight
-=======
         tool_use_rubric.reward_weights[0] = config.tool_use_reward_weight
->>>>>>> 879dcba2
 
         return vf.RubricGroup([base_rubric, tool_use_rubric])
     else:
