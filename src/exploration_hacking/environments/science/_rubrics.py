from typing import Callable

import verifiers as vf


class CappedToolRubric(vf.ToolRubric):
    """
<<<<<<< HEAD
    The tool-specific metrics/rewards are capped; the total tool calls metric/reward is not.

    This is the only difference from the superclass.
    """
    def __init__(self, *args, cap: float = 1.0, **kwargs):
        super().__init__(*args, **kwargs)
        self.cap = cap

    def get_tool_call_count_func(self, tool_name: str) -> Callable:
        tool_call_count_func = super().get_tool_call_count_func(tool_name)

        async def capped_tool_call_count_func(completion: Messages) -> float:
            """Return 1.0 if the tool is called, 0.0 otherwise."""
            count = 0
=======
    The total tool calls metric/reward is capped; the tool-specific metrics/rewards are not.

    This is the only difference from the superclass.
    """
>>>>>>> 879dcba2

    def __init__(self, *args, cap: float = 1.0, **kwargs):
        super().__init__(*args, **kwargs)
        self.cap = float(cap)

<<<<<<< HEAD
                    for tool_call in tool_calls:
                        if hasattr(tool_call, "function"):
                            assert hasattr(getattr(tool_call, "function"), "name")
                            if getattr(tool_call, "function").name == tool_name:
                                count += 1

            return min(1.0, float(count))

        capped_tool_call_count_func.__name__ = f"{tool_name}_calls_capped"
        return capped_tool_call_count_func
=======
    async def total_tool_calls(self, completion: Messages) -> float:
        """Count the total number of tool calls across all assistant messages, capped at the cap value."""
        count = await super().total_tool_calls(completion)
        return min(self.cap, float(count))
>>>>>>> 879dcba2
<|MERGE_RESOLUTION|>--- conflicted
+++ resolved
@@ -5,46 +5,16 @@
 
 class CappedToolRubric(vf.ToolRubric):
     """
-<<<<<<< HEAD
-    The tool-specific metrics/rewards are capped; the total tool calls metric/reward is not.
-
-    This is the only difference from the superclass.
-    """
-    def __init__(self, *args, cap: float = 1.0, **kwargs):
-        super().__init__(*args, **kwargs)
-        self.cap = cap
-
-    def get_tool_call_count_func(self, tool_name: str) -> Callable:
-        tool_call_count_func = super().get_tool_call_count_func(tool_name)
-
-        async def capped_tool_call_count_func(completion: Messages) -> float:
-            """Return 1.0 if the tool is called, 0.0 otherwise."""
-            count = 0
-=======
     The total tool calls metric/reward is capped; the tool-specific metrics/rewards are not.
 
     This is the only difference from the superclass.
     """
->>>>>>> 879dcba2
 
     def __init__(self, *args, cap: float = 1.0, **kwargs):
         super().__init__(*args, **kwargs)
         self.cap = float(cap)
 
-<<<<<<< HEAD
-                    for tool_call in tool_calls:
-                        if hasattr(tool_call, "function"):
-                            assert hasattr(getattr(tool_call, "function"), "name")
-                            if getattr(tool_call, "function").name == tool_name:
-                                count += 1
-
-            return min(1.0, float(count))
-
-        capped_tool_call_count_func.__name__ = f"{tool_name}_calls_capped"
-        return capped_tool_call_count_func
-=======
     async def total_tool_calls(self, completion: Messages) -> float:
         """Count the total number of tool calls across all assistant messages, capped at the cap value."""
         count = await super().total_tool_calls(completion)
-        return min(self.cap, float(count))
->>>>>>> 879dcba2
+        return min(self.cap, float(count))