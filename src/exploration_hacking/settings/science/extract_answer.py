import re
from typing import Dict, Optional, Tuple, Any


class ScienceAnswerExtractor:
    """Extract answers from Science dataset model outputs."""

    def __init__(self):
        """Initialize the extractor with regex patterns."""
        # Patterns for extracting tagged content
        self.think_pattern = re.compile(r"<think>(.*?)</think>", re.DOTALL)
        self.answer_pattern = re.compile(r"<answer>(.*?)</answer>", re.DOTALL)

        # Pattern for validating answer is a single letter
        self.valid_answer_pattern = re.compile(r"^[A-D]$")

    def extract_answer(self, model_output: str) -> Tuple[Optional[str], Optional[str]]:
        """
        Extract the answer letter and reasoning from model output.

        Args:
            model_output: The complete model response

        Returns:
            Tuple of (answer_letter, reasoning)
            - answer_letter: Single letter A-D or None if invalid
            - reasoning: Content from think tags or None if not found
        """
        # Extract reasoning from <think> tags
        reasoning = None
        think_match = self.think_pattern.search(model_output)
        if think_match:
            reasoning = think_match.group(1).strip()

        # Extract answer from <answer> tags
        answer_letter = None
        answer_match = self.answer_pattern.search(model_output)
        if answer_match:
            answer_content = answer_match.group(1).strip()

            # Validate that it's a single letter A-D
            if self.valid_answer_pattern.match(answer_content):
                answer_letter = answer_content

        return answer_letter, reasoning

    def extract_full_response(self, model_output: str) -> Dict[str, Any]:
        """
        Extract complete response information for detailed analysis.

        Args:
            model_output: The complete model response

        Returns:
            Dictionary with:
                - 'full_output': The entire model output
                - 'reasoning': Content from think tags (None if not found)
                - 'answer_letter': Validated answer letter (None if invalid)
                - 'answer_raw': Raw content from answer tags (None if not found)
                - 'has_think_tags': Boolean indicating if think tags are present
                - 'has_answer_tags': Boolean indicating if answer tags are present
                - 'is_valid_answer': Boolean indicating if answer is valid A-D
                - 'outside_text': Text outside of think and answer tags
                - 'outside_text_length': Character count of text outside tags
        """
        answer_letter, reasoning = self.extract_answer(model_output)

        # Get raw answer content for debugging
        answer_raw = None
        answer_match = self.answer_pattern.search(model_output)
        if answer_match:
            answer_raw = answer_match.group(1).strip()

        # Extract text outside of tags
        outside_text = ""
        think_match = self.think_pattern.search(model_output)
        answer_match = self.answer_pattern.search(model_output)

        if think_match and answer_match:
            # Get positions of tags
            think_start, think_end = think_match.span()
            answer_start, answer_end = answer_match.span()

            # Text before <think>
            before_think = model_output[:think_start]
            # Text between </think> and <answer>
            between_tags = model_output[think_end:answer_start]
            # Text after </answer>
            after_answer = model_output[answer_end:]

            outside_text = (
                before_think.strip() + between_tags.strip() + after_answer.strip()
            )
        elif think_match:
            # Only think tags present
            think_start, think_end = think_match.span()
            outside_text = (
                model_output[:think_start].strip() + model_output[think_end:].strip()
            )
        elif answer_match:
            # Only answer tags present
            answer_start, answer_end = answer_match.span()
            outside_text = (
                model_output[:answer_start].strip() + model_output[answer_end:].strip()
            )
        else:
            # No tags present - everything is outside
            outside_text = model_output.strip()

        return {
            "full_output": model_output,
            "reasoning": reasoning,
            "answer_letter": answer_letter,
            "answer_raw": answer_raw,
<<<<<<< HEAD
            "has_think_tags": "<think>" in model_output and "</think>" in model_output,
            "has_answer_tags": "<answer>" in model_output
            and "</answer>" in model_output,
=======
            "has_think_tags": model_output.count("<think>") == 1
            and model_output.count("</think>") == 1,
            "has_answer_tags": model_output.count("<answer>") == 1
            and model_output.count("</answer>") == 1
            and (model_output.find("</think>") < model_output.find("<answer>")
                 if "</think>" in model_output and "<answer>" in model_output else False),
>>>>>>> 2858393d
            "is_valid_answer": answer_letter is not None,
            "outside_text": outside_text,
            "outside_text_length": len(outside_text),
        }

    def validate_response(self, model_output: str) -> Dict[str, Any]:
        """
        Validate the model's response format and content.

        Args:
            model_output: The model's complete response

        Returns:
            Dictionary with validation results
        """
        full_response = self.extract_full_response(model_output)

        validation = {
            "has_required_tags": full_response["has_think_tags"]
            and full_response["has_answer_tags"],
            "has_valid_answer": full_response["is_valid_answer"],
            "answer_letter": full_response["answer_letter"],
            "reasoning_length": (
                len(full_response["reasoning"]) if full_response["reasoning"] else 0
            ),
            "issues": [],
        }

        # Check for specific issues
        if not full_response["has_think_tags"]:
            validation["issues"].append("Missing <think> tags")

        if not full_response["has_answer_tags"]:
            validation["issues"].append("Missing <answer> tags")
        elif full_response["answer_raw"] and not full_response["is_valid_answer"]:
            validation["issues"].append(
                f"Invalid answer format: '{full_response['answer_raw']}' (expected single letter A-D)"
            )

        if validation["reasoning_length"] < 10:
            validation["issues"].append("Reasoning too short (less than 10 characters)")

        validation["is_valid"] = len(validation["issues"]) == 0

        return validation

    def check_answer(self, model_output: str, correct_answer_idx: int) -> bool:
        """
        Check if the extracted answer matches the correct answer.

        Args:
            model_output: The model's response
            correct_answer_idx: The correct answer index (0-3 for A-D)

        Returns:
            True if the answer is correct, False otherwise
        """
        answer_letter, _ = self.extract_answer(model_output)

        if answer_letter is None:
            return False

        # Convert letter to index (A=0, B=1, C=2, D=3)
        predicted_idx = ord(answer_letter) - ord("A")

        return predicted_idx == correct_answer_idx<|MERGE_RESOLUTION|>--- conflicted
+++ resolved
@@ -112,18 +112,15 @@
             "reasoning": reasoning,
             "answer_letter": answer_letter,
             "answer_raw": answer_raw,
-<<<<<<< HEAD
-            "has_think_tags": "<think>" in model_output and "</think>" in model_output,
-            "has_answer_tags": "<answer>" in model_output
-            and "</answer>" in model_output,
-=======
             "has_think_tags": model_output.count("<think>") == 1
             and model_output.count("</think>") == 1,
             "has_answer_tags": model_output.count("<answer>") == 1
             and model_output.count("</answer>") == 1
-            and (model_output.find("</think>") < model_output.find("<answer>")
-                 if "</think>" in model_output and "<answer>" in model_output else False),
->>>>>>> 2858393d
+            and (
+                model_output.find("</think>") < model_output.find("<answer>")
+                if "</think>" in model_output and "<answer>" in model_output
+                else False
+            ),
             "is_valid_answer": answer_letter is not None,
             "outside_text": outside_text,
             "outside_text_length": len(outside_text),
