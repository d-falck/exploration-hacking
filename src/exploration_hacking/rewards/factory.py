--- conflicted
+++ resolved
@@ -207,7 +207,6 @@
             judge_rubrics.append(judge_rubric)
         rubric = vf.RubricGroup([rubric, *judge_rubrics])
 
-<<<<<<< HEAD
     if config.semantic_novelty:
         novelty_rubric = SemanticNoveltyRubric(
             weight=config.semantic_novelty.weight,
@@ -269,8 +268,6 @@
         # record rewards
         rubric = vf.Rubric(funcs=funcs, weights=weights, parser=parser)
 
-=======
->>>>>>> ff1a084f
     return rubric
 
 
